<<<<<<< HEAD
from setuptools import setup, Extension
from setuptools.command.build_ext import build_ext as _build_ext
import os
import re
import codecs
import platform
from distutils.sysconfig import get_config_var, get_python_inc
from distutils.version import LooseVersion
import sys
import subprocess

# to publish use:
# > python setup.py sdist bdist_wheel upload
# which depends on ~/.pypirc


# This is copied from @robbuckley's fix for Panda's
# For mac, ensure extensions are built for macos 10.9 when compiling on a
# 10.9 system or above, overriding distuitls behavior which is to target
# the version that python was built for. This may be overridden by setting
# MACOSX_DEPLOYMENT_TARGET before calling setup.py
if sys.platform == 'darwin':
    if 'MACOSX_DEPLOYMENT_TARGET' not in os.environ:
        current_system = LooseVersion(platform.mac_ver()[0])
        python_target = LooseVersion(get_config_var('MACOSX_DEPLOYMENT_TARGET'))
        if python_target < '10.9' and current_system >= '10.9':
            os.environ['MACOSX_DEPLOYMENT_TARGET'] = '10.9'

here = os.path.abspath(os.path.dirname(__file__))


def read(*parts):
    with codecs.open(os.path.join(here, *parts), 'r') as fp:
        return fp.read()


def find_version(*file_paths):
    version_file = read(*file_paths)
    version_match = re.search(r"^__version__ = ['\"]([^'\"]*)['\"]", version_file, re.M)
    if version_match:
        return version_match.group(1)
    raise RuntimeError("Unable to find version string.")


# Extend the default build_ext class to bootstrap numpy installation
# that are needed to build C extensions.
# see https://stackoverflow.com/questions/19919905/how-to-bootstrap-numpy-installation-in-setup-py
class build_ext(_build_ext):
    def finalize_options(self):
        _build_ext.finalize_options(self)
        if isinstance(__builtins__, dict):
            __builtins__["__NUMPY_SETUP__"] = False
        else:
            setattr(__builtins__, "__NUMPY_SETUP__", False)
        import numpy
        print("numpy.get_include()", numpy.get_include())
        self.include_dirs.append(numpy.get_include())


def compile_cuda_module(host_args):
    libname = '_cext_gpu.lib' if sys.platform == 'win32' else 'lib_cext_gpu.a'
    lib_out = 'build/' + libname
    nvcc = os.path.join(os.path.abspath(os.environ['CUDA_PATH']), 'bin/nvcc')
    arch_flags = "-arch=sm_60 " + \
                 "-gencode=arch=compute_70,code=sm_70 " + \
                 "-gencode=arch=compute_75,code=sm_75 " + \
                 "-gencode=arch=compute_75,code=compute_75"
    nvcc_command = "shap/cext/_cext_gpu.cu -lib -o {} -Xcompiler {} -I{} " \
                   "--extended-lambda " \
                   "--expt-relaxed-constexpr {}".format(
        lib_out,
        ','.join(host_args),
        get_python_inc(), arch_flags)
    print("Compiling cuda extension, calling nvcc with arguments:")
    print([nvcc] + nvcc_command.split(' '))
    subprocess.run([nvcc] + nvcc_command.split(' '), check=True)
    return 'build', '_cext_gpu'


def run_setup(with_binary=True, test_xgboost=True, test_lightgbm=True, test_catboost=True,
              test_spark=True, test_pyod=True, with_cuda=True):
    ext_modules = []
    if with_binary:
        compile_args = []
        if sys.platform == 'zos':
            compile_args.append('-qlonglong')
        if sys.platform == 'win32':
            compile_args.append('/MD')

        ext_modules.append(
            Extension('shap._cext', sources=['shap/cext/_cext.cc'],
                      extra_compile_args=compile_args))
    if with_cuda:
        try:
            cudart_path = os.environ['CUDA_PATH'] + '/lib'
            if sys.platform == 'win32':
                cudart_path += '/x64'
            else:
                compile_args.append('-fPIC')

            lib_dir, lib = compile_cuda_module(compile_args)

            ext_modules.append(
                Extension('shap._cext_gpu', sources=['shap/cext/_cext_gpu.cc'],
                          extra_compile_args=compile_args,
                          library_dirs=[lib_dir, cudart_path],
                          libraries=[lib, 'cudart'],
                          depends=['shap/cext/_cext_gpu.cu', 'shap/cext/gpu_treeshap.h','setup.py'])
            )
        except Exception as e:
            raise Exception("Error building cuda module: " + repr(e))

    tests_require = ['pytest', 'pytest-mpl', 'pytest-cov']
    if test_xgboost:
        tests_require += ['xgboost']
    if test_lightgbm:
        tests_require += ['lightgbm']
    if test_catboost:
        tests_require += ['catboost']
    if test_spark:
        tests_require += ['pyspark']
    if test_pyod:
        tests_require += ['pyod']

    extras_require = {
        'plots': [
            'matplotlib',
            'ipython'
        ],
        'others': [
            'lime',
        ],
        'docs': [
            'matplotlib',
            'ipython',
            'numpydoc',
            'sphinx_rtd_theme',
            'sphinx',
            'nbsphinx',
        ]
    }
    extras_require['test'] = tests_require
    extras_require['all'] = list(set(i for val in extras_require.values() for i in val))

    setup(
        name='shap',
        version=find_version("shap", "__init__.py"),
        description='A unified approach to explain the output of any machine learning model.',
        long_description="SHAP (SHapley Additive exPlanations) is a unified approach to explain "
                         "the output of " + \
                         "any machine learning model. SHAP connects game theory with local "
                         "explanations, uniting " + \
                         "several previous methods and representing the only possible consistent "
                         "and locally accurate " + \
                         "additive feature attribution method based on expectations.",
        long_description_content_type="text/markdown",
        url='http://github.com/slundberg/shap',
        author='Scott Lundberg',
        author_email='slund1@cs.washington.edu',
        license='MIT',
        packages=[
            'shap', 'shap.explainers', 'shap.explainers.other', 'shap.explainers._deep',
            'shap.plots', 'shap.plots.colors', 'shap.benchmark', 'shap.maskers', 'shap.utils'
        ],
        package_data={'shap': ['plots/resources/*', 'cext/tree_shap.h']},
        cmdclass={'build_ext': build_ext},
        setup_requires=['numpy'],
        install_requires=['numpy', 'scipy', 'scikit-learn', 'pandas', 'tqdm>4.25.0',
                          'slicer==0.0.3', 'numba'],
        extras_require=extras_require,
        ext_modules=ext_modules,
        classifiers=[
            'Programming Language :: Python :: 3',
            'Programming Language :: Python :: 3.6',
        ],
        zip_safe=False
        # python_requires='>3.0' we will add this at some point
    )


def try_run_setup(**kwargs):
    """ Fails gracefully when various install steps don't work.
    """

    try:
        run_setup(**kwargs)
    except Exception as e:
        print(str(e))
        if "xgboost" in str(e).lower():
            kwargs["test_xgboost"] = False
            print("Couldn't install XGBoost for testing!")
            try_run_setup(**kwargs)
        elif "lightgbm" in str(e).lower():
            kwargs["test_lightgbm"] = False
            print("Couldn't install LightGBM for testing!")
            try_run_setup(**kwargs)
        elif "catboost" in str(e).lower():
            kwargs["test_catboost"] = False
            print("Couldn't install CatBoost for testing!")
            try_run_setup(**kwargs)
        elif "cuda" in str(e).lower():
            kwargs["with_cuda"] = False
            print(
                "WARNING: Could not compile cuda extensions")
            try_run_setup(**kwargs)
        elif kwargs["with_binary"]:
            kwargs["with_binary"] = False
            print(
                "WARNING: The C extension could not be compiled, sklearn tree models not "
                "supported.")
            try_run_setup(**kwargs)
        elif "pyod" in str(e).lower():
            kwargs["test_pyod"] = False
            print("Couldn't install PyOD for testing!")
            try_run_setup(**kwargs)
        else:
            print("ERROR: Failed to build!")


# we seem to need this import guard for appveyor
if __name__ == "__main__":
    try_run_setup(with_binary=True, test_xgboost=True, test_lightgbm=True, test_spark=True,
                  test_pyod=True, with_cuda=True)
=======
from setuptools import setup, Extension
from setuptools.command.build_ext import build_ext as _build_ext
import os
import re
import codecs
import platform
from distutils.sysconfig import get_config_var
from distutils.version import LooseVersion
import sys

# to publish use:
# > python setup.py sdist bdist_wheel upload
# which depends on ~/.pypirc


# This is copied from @robbuckley's fix for Panda's
# For mac, ensure extensions are built for macos 10.9 when compiling on a
# 10.9 system or above, overriding distuitls behavior which is to target
# the version that python was built for. This may be overridden by setting
# MACOSX_DEPLOYMENT_TARGET before calling setup.py
if sys.platform == 'darwin':
    if 'MACOSX_DEPLOYMENT_TARGET' not in os.environ:
        current_system = LooseVersion(platform.mac_ver()[0])
        python_target = LooseVersion(get_config_var('MACOSX_DEPLOYMENT_TARGET'))
        if python_target < '10.9' and current_system >= '10.9':
            os.environ['MACOSX_DEPLOYMENT_TARGET'] = '10.9'

here = os.path.abspath(os.path.dirname(__file__))

def read(*parts):
    with codecs.open(os.path.join(here, *parts), 'r') as fp:
        return fp.read()

def find_version(*file_paths):
    version_file = read(*file_paths)
    version_match = re.search(r"^__version__ = ['\"]([^'\"]*)['\"]", version_file, re.M)
    if version_match:
        return version_match.group(1)
    raise RuntimeError("Unable to find version string.")

# Extend the default build_ext class to bootstrap numpy installation
# that are needed to build C extensions.
# see https://stackoverflow.com/questions/19919905/how-to-bootstrap-numpy-installation-in-setup-py
class build_ext(_build_ext):
    def finalize_options(self):
        _build_ext.finalize_options(self)
        if isinstance(__builtins__, dict):
            __builtins__["__NUMPY_SETUP__"] = False
        else:
            setattr(__builtins__, "__NUMPY_SETUP__", False)
        import numpy
        print("numpy.get_include()", numpy.get_include())
        self.include_dirs.append(numpy.get_include())


def run_setup(with_binary=True, test_xgboost=True, test_lightgbm=True, test_catboost=True, test_spark=True, test_pyod=True):
    ext_modules = []
    if with_binary:
        compile_args = []
        if sys.platform == 'zos':
            compile_args.append('-qlonglong')
        ext_modules.append(
            Extension('shap._cext', sources=['shap/_cext.cc'], extra_compile_args=compile_args)
        )

    tests_require = ['pytest', 'pytest-mpl', 'pytest-cov']
    if test_xgboost:
        tests_require += ['xgboost']
    if test_lightgbm:
        tests_require += ['lightgbm']
    if test_catboost:
        tests_require += ['catboost']
    if test_spark:
        tests_require += ['pyspark']
    if test_pyod:
        tests_require += ['pyod']

    extras_require = {
        'plots': [
            'matplotlib',
            'ipython'
        ],
        'others': [
            'lime',
        ],
        'docs': [
            'matplotlib',
            'ipython',
            'numpydoc',
            'sphinx_rtd_theme',
            'sphinx',
            'nbsphinx',
        ]
    }
    extras_require['test'] = tests_require
    extras_require['all'] = list(set(i for val in extras_require.values() for i in val))

    setup(
        name='shap',
        version=find_version("shap", "__init__.py"),
        description='A unified approach to explain the output of any machine learning model.',
        long_description="SHAP (SHapley Additive exPlanations) is a unified approach to explain the output of " + \
                         "any machine learning model. SHAP connects game theory with local explanations, uniting " + \
                         "several previous methods and representing the only possible consistent and locally accurate " + \
                         "additive feature attribution method based on expectations.",
        long_description_content_type="text/markdown",
        url='http://github.com/slundberg/shap',
        author='Scott Lundberg',
        author_email='slund1@cs.washington.edu',
        license='MIT',
        packages=[
            'shap', 'shap.explainers', 'shap.explainers.other', 'shap.explainers._deep',
            'shap.plots', 'shap.plots.colors', 'shap.benchmark', 'shap.maskers', 'shap.utils',
            'shap.actions'
        ],
        package_data={'shap': ['plots/resources/*', 'tree_shap.h']},
        cmdclass={'build_ext': build_ext},
        setup_requires=['numpy'],
        install_requires=['numpy', 'scipy', 'scikit-learn', 'pandas', 'tqdm>4.25.0', 'slicer==0.0.3', 'numba'],
        extras_require=extras_require,
        ext_modules=ext_modules,
        classifiers=[
          'Programming Language :: Python :: 3',
          'Programming Language :: Python :: 3.6',
        ],
        zip_safe=False
        # python_requires='>3.0' we will add this at some point
    )


def try_run_setup(**kwargs):
    """ Fails gracefully when various install steps don't work.
    """

    try:
        run_setup(**kwargs)
    except Exception as e:
        print(str(e))
        if "xgboost" in str(e).lower():
            kwargs["test_xgboost"] = False
            print("Couldn't install XGBoost for testing!")
            try_run_setup(**kwargs)
        elif "lightgbm" in str(e).lower():
            kwargs["test_lightgbm"] = False
            print("Couldn't install LightGBM for testing!")
            try_run_setup(**kwargs)
        elif "catboost" in str(e).lower():
            kwargs["test_catboost"] = False
            print("Couldn't install CatBoost for testing!")
            try_run_setup(**kwargs)
        elif kwargs["with_binary"]:
            kwargs["with_binary"] = False
            print("WARNING: The C extension could not be compiled, sklearn tree models not supported.")
            try_run_setup(**kwargs)
        elif "pyod" in str(e).lower():
            kwargs["test_pyod"] = False
            print("Couldn't install PyOD for testing!")
            try_run_setup(**kwargs)
        else:
            print("ERROR: Failed to build!")

# we seem to need this import guard for appveyor
if __name__ == "__main__":
    try_run_setup(with_binary=True, test_xgboost=True, test_lightgbm=True, test_spark=True, test_pyod=True)
>>>>>>> 2894e13d
<|MERGE_RESOLUTION|>--- conflicted
+++ resolved
@@ -1,4 +1,3 @@
-<<<<<<< HEAD
 from setuptools import setup, Extension
 from setuptools.command.build_ext import build_ext as _build_ext
 import os
@@ -161,7 +160,8 @@
         license='MIT',
         packages=[
             'shap', 'shap.explainers', 'shap.explainers.other', 'shap.explainers._deep',
-            'shap.plots', 'shap.plots.colors', 'shap.benchmark', 'shap.maskers', 'shap.utils'
+            'shap.plots', 'shap.plots.colors', 'shap.benchmark', 'shap.maskers', 'shap.utils',
+            'shap.actions'
         ],
         package_data={'shap': ['plots/resources/*', 'cext/tree_shap.h']},
         cmdclass={'build_ext': build_ext},
@@ -221,170 +221,4 @@
 # we seem to need this import guard for appveyor
 if __name__ == "__main__":
     try_run_setup(with_binary=True, test_xgboost=True, test_lightgbm=True, test_spark=True,
-                  test_pyod=True, with_cuda=True)
-=======
-from setuptools import setup, Extension
-from setuptools.command.build_ext import build_ext as _build_ext
-import os
-import re
-import codecs
-import platform
-from distutils.sysconfig import get_config_var
-from distutils.version import LooseVersion
-import sys
-
-# to publish use:
-# > python setup.py sdist bdist_wheel upload
-# which depends on ~/.pypirc
-
-
-# This is copied from @robbuckley's fix for Panda's
-# For mac, ensure extensions are built for macos 10.9 when compiling on a
-# 10.9 system or above, overriding distuitls behavior which is to target
-# the version that python was built for. This may be overridden by setting
-# MACOSX_DEPLOYMENT_TARGET before calling setup.py
-if sys.platform == 'darwin':
-    if 'MACOSX_DEPLOYMENT_TARGET' not in os.environ:
-        current_system = LooseVersion(platform.mac_ver()[0])
-        python_target = LooseVersion(get_config_var('MACOSX_DEPLOYMENT_TARGET'))
-        if python_target < '10.9' and current_system >= '10.9':
-            os.environ['MACOSX_DEPLOYMENT_TARGET'] = '10.9'
-
-here = os.path.abspath(os.path.dirname(__file__))
-
-def read(*parts):
-    with codecs.open(os.path.join(here, *parts), 'r') as fp:
-        return fp.read()
-
-def find_version(*file_paths):
-    version_file = read(*file_paths)
-    version_match = re.search(r"^__version__ = ['\"]([^'\"]*)['\"]", version_file, re.M)
-    if version_match:
-        return version_match.group(1)
-    raise RuntimeError("Unable to find version string.")
-
-# Extend the default build_ext class to bootstrap numpy installation
-# that are needed to build C extensions.
-# see https://stackoverflow.com/questions/19919905/how-to-bootstrap-numpy-installation-in-setup-py
-class build_ext(_build_ext):
-    def finalize_options(self):
-        _build_ext.finalize_options(self)
-        if isinstance(__builtins__, dict):
-            __builtins__["__NUMPY_SETUP__"] = False
-        else:
-            setattr(__builtins__, "__NUMPY_SETUP__", False)
-        import numpy
-        print("numpy.get_include()", numpy.get_include())
-        self.include_dirs.append(numpy.get_include())
-
-
-def run_setup(with_binary=True, test_xgboost=True, test_lightgbm=True, test_catboost=True, test_spark=True, test_pyod=True):
-    ext_modules = []
-    if with_binary:
-        compile_args = []
-        if sys.platform == 'zos':
-            compile_args.append('-qlonglong')
-        ext_modules.append(
-            Extension('shap._cext', sources=['shap/_cext.cc'], extra_compile_args=compile_args)
-        )
-
-    tests_require = ['pytest', 'pytest-mpl', 'pytest-cov']
-    if test_xgboost:
-        tests_require += ['xgboost']
-    if test_lightgbm:
-        tests_require += ['lightgbm']
-    if test_catboost:
-        tests_require += ['catboost']
-    if test_spark:
-        tests_require += ['pyspark']
-    if test_pyod:
-        tests_require += ['pyod']
-
-    extras_require = {
-        'plots': [
-            'matplotlib',
-            'ipython'
-        ],
-        'others': [
-            'lime',
-        ],
-        'docs': [
-            'matplotlib',
-            'ipython',
-            'numpydoc',
-            'sphinx_rtd_theme',
-            'sphinx',
-            'nbsphinx',
-        ]
-    }
-    extras_require['test'] = tests_require
-    extras_require['all'] = list(set(i for val in extras_require.values() for i in val))
-
-    setup(
-        name='shap',
-        version=find_version("shap", "__init__.py"),
-        description='A unified approach to explain the output of any machine learning model.',
-        long_description="SHAP (SHapley Additive exPlanations) is a unified approach to explain the output of " + \
-                         "any machine learning model. SHAP connects game theory with local explanations, uniting " + \
-                         "several previous methods and representing the only possible consistent and locally accurate " + \
-                         "additive feature attribution method based on expectations.",
-        long_description_content_type="text/markdown",
-        url='http://github.com/slundberg/shap',
-        author='Scott Lundberg',
-        author_email='slund1@cs.washington.edu',
-        license='MIT',
-        packages=[
-            'shap', 'shap.explainers', 'shap.explainers.other', 'shap.explainers._deep',
-            'shap.plots', 'shap.plots.colors', 'shap.benchmark', 'shap.maskers', 'shap.utils',
-            'shap.actions'
-        ],
-        package_data={'shap': ['plots/resources/*', 'tree_shap.h']},
-        cmdclass={'build_ext': build_ext},
-        setup_requires=['numpy'],
-        install_requires=['numpy', 'scipy', 'scikit-learn', 'pandas', 'tqdm>4.25.0', 'slicer==0.0.3', 'numba'],
-        extras_require=extras_require,
-        ext_modules=ext_modules,
-        classifiers=[
-          'Programming Language :: Python :: 3',
-          'Programming Language :: Python :: 3.6',
-        ],
-        zip_safe=False
-        # python_requires='>3.0' we will add this at some point
-    )
-
-
-def try_run_setup(**kwargs):
-    """ Fails gracefully when various install steps don't work.
-    """
-
-    try:
-        run_setup(**kwargs)
-    except Exception as e:
-        print(str(e))
-        if "xgboost" in str(e).lower():
-            kwargs["test_xgboost"] = False
-            print("Couldn't install XGBoost for testing!")
-            try_run_setup(**kwargs)
-        elif "lightgbm" in str(e).lower():
-            kwargs["test_lightgbm"] = False
-            print("Couldn't install LightGBM for testing!")
-            try_run_setup(**kwargs)
-        elif "catboost" in str(e).lower():
-            kwargs["test_catboost"] = False
-            print("Couldn't install CatBoost for testing!")
-            try_run_setup(**kwargs)
-        elif kwargs["with_binary"]:
-            kwargs["with_binary"] = False
-            print("WARNING: The C extension could not be compiled, sklearn tree models not supported.")
-            try_run_setup(**kwargs)
-        elif "pyod" in str(e).lower():
-            kwargs["test_pyod"] = False
-            print("Couldn't install PyOD for testing!")
-            try_run_setup(**kwargs)
-        else:
-            print("ERROR: Failed to build!")
-
-# we seem to need this import guard for appveyor
-if __name__ == "__main__":
-    try_run_setup(with_binary=True, test_xgboost=True, test_lightgbm=True, test_spark=True, test_pyod=True)
->>>>>>> 2894e13d
+                  test_pyod=True, with_cuda=True)