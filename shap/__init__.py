# flake8: noqa

import warnings
import sys

__version__ = '0.36.0'

# check python version
if (sys.version_info < (3, 0)):
    warnings.warn("As of version 0.29.0 shap only supports Python 3 (not 2)!")

from ._explanation import Explanation

# explainers
from .explainers._explainer import Explainer
from .explainers._kernel import Kernel as KernelExplainer
from .explainers._sampling import Sampling as SamplingExplainer
from .explainers._tree import Tree as TreeExplainer
from .explainers._deep import Deep as DeepExplainer
from .explainers._gradient import Gradient as GradientExplainer
from .explainers._linear import Linear as LinearExplainer
from .explainers._partition import Partition as PartitionExplainer
from .explainers._permutation import Permutation as PermutationExplainer
from .explainers._additive import Additive as AdditiveExplainer
from .explainers import other

# plotting (only loaded if matplotlib is present)
def unsupported(*args, **kwargs):
    warnings.warn("matplotlib is not installed so plotting is not available! Run `pip install matplotlib` to fix this.")

try:
    import matplotlib
    have_matplotlib = True
except ImportError:
    have_matplotlib = False
if have_matplotlib:
<<<<<<< HEAD
    from .plots._summary import summary as summary_plot
    from .plots._decision import decision as decision_plot, multioutput_decision as multioutput_decision_plot
    from .plots._dependence import dependence_legacy as dependence_plot
    from .plots._force import force as force_plot, initjs, save_html
    from .plots._image import image as image_plot
    from .plots._monitoring import monitoring as monitoring_plot
    from .plots._embedding import embedding as embedding_plot
    from .plots._partial_dependence import partial_dependence as partial_dependence_plot
    from .plots._bar import bar_legacy as bar_plot
    from .plots._waterfall import waterfall as waterfall_plot
    from .plots._group_difference import group_difference as group_difference_plot
    from .plots._text import text as text_plot
=======
    from .plots.summary import summary_plot
    from .plots.decision import decision_plot, multioutput_decision_plot
    from .plots.dependence import dependence_plot
    from .plots.force import force_plot, initjs, getjs, save_html
    from .plots.image import image_plot
    from .plots.monitoring import monitoring_plot
    from .plots.embedding import embedding_plot
    from .plots.partial_dependence import partial_dependence_plot
    from .plots.bar import bar_plot
    from .plots.waterfall import waterfall_plot
    from .plots.text import text_plot
>>>>>>> f3369c70
else:
    summary_plot = unsupported
    decision_plot = unsupported
    multioutput_decision_plot = unsupported
    dependence_plot = unsupported
    force_plot = unsupported
    initjs = unsupported
    save_html = unsupported
    image_plot = unsupported
    monitoring_plot = unsupported
    embedding_plot = unsupported
    partial_dependence_plot = unsupported
    bar_plot = unsupported
    waterfall_plot = unsupported
    text_plot = unsupported


# other stuff :)
from . import datasets
from . import utils
from . import links
#from . import benchmark

from .utils._legacy import kmeans
from .utils import sample<|MERGE_RESOLUTION|>--- conflicted
+++ resolved
@@ -34,11 +34,10 @@
 except ImportError:
     have_matplotlib = False
 if have_matplotlib:
-<<<<<<< HEAD
     from .plots._summary import summary as summary_plot
     from .plots._decision import decision as decision_plot, multioutput_decision as multioutput_decision_plot
     from .plots._dependence import dependence_legacy as dependence_plot
-    from .plots._force import force as force_plot, initjs, save_html
+    from .plots._force import force as force_plot, initjs, save_html, getjs
     from .plots._image import image as image_plot
     from .plots._monitoring import monitoring as monitoring_plot
     from .plots._embedding import embedding as embedding_plot
@@ -47,19 +46,6 @@
     from .plots._waterfall import waterfall as waterfall_plot
     from .plots._group_difference import group_difference as group_difference_plot
     from .plots._text import text as text_plot
-=======
-    from .plots.summary import summary_plot
-    from .plots.decision import decision_plot, multioutput_decision_plot
-    from .plots.dependence import dependence_plot
-    from .plots.force import force_plot, initjs, getjs, save_html
-    from .plots.image import image_plot
-    from .plots.monitoring import monitoring_plot
-    from .plots.embedding import embedding_plot
-    from .plots.partial_dependence import partial_dependence_plot
-    from .plots.bar import bar_plot
-    from .plots.waterfall import waterfall_plot
-    from .plots.text import text_plot
->>>>>>> f3369c70
 else:
     summary_plot = unsupported
     decision_plot = unsupported
